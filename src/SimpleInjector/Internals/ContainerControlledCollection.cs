﻿// Copyright (c) Simple Injector Contributors. All rights reserved.
// Licensed under the MIT License. See LICENSE file in the project root for license information.

namespace SimpleInjector.Internals
{
    using System;
    using System.Collections;
    using System.Collections.Generic;
    using System.Linq;
    using SimpleInjector.Advanced;
    using SimpleInjector.Lifestyles;

    // A decoratable enumerable is a collection that holds a set of Expression objects. When a decorator is
    // applied to a collection, a new DecoratableEnumerable will be created
    internal class ContainerControlledCollection<TService> : IList<TService>,
#if NET40
        IContainerControlledCollection
#else
        IContainerControlledCollection, IReadOnlyList<TService>
#endif
    {
        private readonly Container container;

        private readonly List<LazyEx<InstanceProducer>> producers = new List<LazyEx<InstanceProducer>>();

        // This constructor needs to be public. It is called using reflection.
        public ContainerControlledCollection(Container container)
        {
            this.container = container;
        }

        public bool AllProducersVerified => this.producers.All(lazy => lazy.IsValueCreated);

        public int Count => this.producers.Count;

        bool ICollection<TService>.IsReadOnly => true;

        internal InstanceProducer? ParentProducer { get; set; }

        public TService this[int index]
        {
            get
            {
                var producer = this.producers[index].Value;

                return GetInstance(producer);
            }

            set
            {
                throw GetNotSupportedBecauseReadOnlyException();
            }
        }

        // Throws an InvalidOperationException on failure.
        public void VerifyCreatingProducers()
        {
            foreach (var lazy in this.producers)
            {
                VerifyCreatingProducer(lazy);
            }
        }

        public int IndexOf(TService item)
        {
            // InstanceProducers never return null, so we can short-circuit the operation and return -1.
            if (item == null)
            {
                return -1;
            }

            for (int index = 0; index < this.producers.Count; index++)
            {
                InstanceProducer producer = this.producers[index].Value;

                // NOTE: We call GetInstance directly as we don't want to notify about the creation to the
                // ContainsServiceCreatedListeners here; created instances will not leak out of this method
                // and can, therefore, never cause Captive Dependencies.
                var instance = producer.GetInstance();

                if (instance.Equals(item))
                {
                    return index;
                }
            }

            return -1;
        }

        void IList<TService>.Insert(int index, TService item)
        {
            throw GetNotSupportedBecauseReadOnlyException();
        }

        public void RemoveAt(int index) => throw GetNotSupportedBecauseReadOnlyException();

        void ICollection<TService>.Add(TService item) => throw GetNotSupportedBecauseReadOnlyException();

        void ICollection<TService>.Clear() => throw GetNotSupportedBecauseReadOnlyException();

        bool ICollection<TService>.Contains(TService item) => this.IndexOf(item) > -1;

        void ICollection<TService>.CopyTo(TService[] array, int arrayIndex)
        {
            Requires.IsNotNull(array, nameof(array));

            foreach (var item in this)
            {
                array[arrayIndex++] = item;
            }
        }

        bool ICollection<TService>.Remove(TService item) => throw GetNotSupportedBecauseReadOnlyException();

        void IContainerControlledCollection.Clear()
        {
            this.container.ThrowWhenContainerIsLockedOrDisposed();

            this.producers.Clear();
        }

        void IContainerControlledCollection.Append(ContainerControlledItem item)
        {
            this.producers.Add(this.ToLazyInstanceProducer(item));
        }

        KnownRelationship[] IContainerControlledCollection.GetRelationships() => (
            from producer in this.producers.Select(p => p.Value)
            from relationship in producer.GetRelationships()
            select relationship)
            .Distinct()
            .ToArray();

        public IEnumerator<TService> GetEnumerator()
        {
            foreach (var producer in this.producers)
            {
                yield return GetInstance(producer.Value);
            }
        }

        IEnumerator IEnumerable.GetEnumerator() => this.GetEnumerator();

        private static TService GetInstance(InstanceProducer producer)
        {
            var service = (TService)producer.GetInstance();

            // This check is an optimization that prevents always calling the helper method, while in the
            // happy path it is not needed.
            // This code is in the happy path, so we want the performance penalty to be minimal.
            // That's why we don't have a lock around this field access. This might cause the value to become
            // stale (when read by other threads), but that's not an issue here; other threads might still see
            // an old value (for some time), but we are actually only interested in getting notifications from
            // the same thread anyway.
            if (ControlledCollectionHelper.ContainsServiceCreatedListeners)
            {
                ControlledCollectionHelper.NotifyServiceCreatedListeners(producer);
            }

            return service;
        }

        private static object VerifyCreatingProducer(LazyEx<InstanceProducer> lazy)
        {
            try
            {
                // We only check if the instance producer can be created. We don't verify building of the
                // expression. That will be done up the call stack.
                return lazy.Value;
            }
            catch (Exception ex)
            {
                throw new InvalidOperationException(
                    StringResources.ConfigurationInvalidCreatingInstanceFailed(typeof(TService), ex),
                    ex);
            }
        }

<<<<<<< HEAD
        private Lazy<InstanceProducer> ToLazyInstanceProducer(ContainerControlledItem item) =>
            item.Registration != null
                ? ToLazyInstanceProducer(item.Registration)
                : new Lazy<InstanceProducer>(() => this.GetOrCreateInstanceProducer(item));
=======
        private LazyEx<InstanceProducer> ToLazyInstanceProducer(ContainerControlledItem registration) =>
            registration.Registration != null
                ? ToLazyInstanceProducer(registration.Registration)
                : this.ToLazyInstanceProducer(registration.ImplementationType);
>>>>>>> 786c7940

        private static LazyEx<InstanceProducer> ToLazyInstanceProducer(Registration registration) =>
            Helpers.ToLazy(new InstanceProducer(typeof(TService), registration));

<<<<<<< HEAD
=======
        private LazyEx<InstanceProducer> ToLazyInstanceProducer(Type implementationType) =>
            new LazyEx<InstanceProducer>(() => this.GetOrCreateInstanceProducer(implementationType));

>>>>>>> 786c7940
        // Note that the 'implementationType' could in fact be a service type as well and it is allowed
        // for the implementationType to equal TService. This will happen when someone does the following:
        // container.Collections.Register<ILogger>(typeof(ILogger));
        private InstanceProducer GetOrCreateInstanceProducer(ContainerControlledItem item)
        {
            Type implementationType = item.ImplementationType;

            // If the implementationType is explicitly registered (using a Register call) we select this
            // producer (but we skip any implicit registrations or anything that is assignable, since
            // there could be more than one and it would be unclear which one to pick).
            InstanceProducer? producer = this.GetExplicitRegisteredInstanceProducer(implementationType);

            // If that doesn't result in a producer, we request a registration using unregistered type
            // resolution, were we prevent concrete types from being created by the container, since
            // the creation of concrete type would 'pollute' the list of registrations, and might result
            // in two registrations (since below we need to create a new instance producer out of it),
            // and that might cause duplicate diagnostic warnings.
            if (producer == null)
            {
                producer = this.GetInstanceProducerThroughUnregisteredTypeResolution(implementationType);
            }

            // If that still hasn't resulted in a producer, we create a new producer and return (or throw
            // an exception in case the implementation type is not a concrete type).
            if (producer == null)
            {
                return this.CreateNewExternalProducer(item);
            }

            // If there is such a producer registered we return a new one with the service type.
            // This producer will be automatically registered as external producer.
            if (producer.ServiceType == typeof(TService))
            {
                return producer;
            }

            return new InstanceProducer(typeof(TService),
                new ExpressionRegistration(producer.BuildExpression(), this.container));
        }

        private InstanceProducer? GetExplicitRegisteredInstanceProducer(Type implementationType)
        {
            var registrations = this.container.GetCurrentRegistrations(
                includeInvalidContainerRegisteredTypes: true,
                includeExternalProducers: false);

            return registrations.FirstOrDefault(p => p.ServiceType == implementationType);
        }

        private InstanceProducer? GetInstanceProducerThroughUnregisteredTypeResolution(Type implementationType)
        {
            var producer = this.container.GetRegistrationEvenIfInvalid(
                implementationType,
                InjectionConsumerInfo.Root,
                autoCreateConcreteTypes: false);

            bool producerIsValid = producer?.IsValid == true;

            // Prevent returning invalid producers
            return producerIsValid ? producer : null;
        }

        private InstanceProducer CreateNewExternalProducer(ContainerControlledItem item)
        {
            if (!Types.IsConcreteConstructableType(item.ImplementationType))
            {
                throw new ActivationException(
                    StringResources.UnregisteredAbstractionFoundInCollection(
                        serviceType: typeof(TService),
                        registeredType: item.RegisteredImplementationType,
                        foundAbstractType: item.ImplementationType));
            }

            Lifestyle lifestyle = this.container.SelectionBasedLifestyle;

            // This producer will be automatically registered as external producer.
            return lifestyle.CreateProducer(typeof(TService), item.ImplementationType, this.container);
        }

        private static NotSupportedException GetNotSupportedBecauseReadOnlyException() =>
            new NotSupportedException("Collection is read-only.");
    }
}<|MERGE_RESOLUTION|>--- conflicted
+++ resolved
@@ -176,27 +176,14 @@
             }
         }
 
-<<<<<<< HEAD
-        private Lazy<InstanceProducer> ToLazyInstanceProducer(ContainerControlledItem item) =>
+        private LazyEx<InstanceProducer> ToLazyInstanceProducer(ContainerControlledItem item) =>
             item.Registration != null
                 ? ToLazyInstanceProducer(item.Registration)
-                : new Lazy<InstanceProducer>(() => this.GetOrCreateInstanceProducer(item));
-=======
-        private LazyEx<InstanceProducer> ToLazyInstanceProducer(ContainerControlledItem registration) =>
-            registration.Registration != null
-                ? ToLazyInstanceProducer(registration.Registration)
-                : this.ToLazyInstanceProducer(registration.ImplementationType);
->>>>>>> 786c7940
+                : new LazyEx<InstanceProducer>(() => this.GetOrCreateInstanceProducer(item));
 
         private static LazyEx<InstanceProducer> ToLazyInstanceProducer(Registration registration) =>
             Helpers.ToLazy(new InstanceProducer(typeof(TService), registration));
 
-<<<<<<< HEAD
-=======
-        private LazyEx<InstanceProducer> ToLazyInstanceProducer(Type implementationType) =>
-            new LazyEx<InstanceProducer>(() => this.GetOrCreateInstanceProducer(implementationType));
-
->>>>>>> 786c7940
         // Note that the 'implementationType' could in fact be a service type as well and it is allowed
         // for the implementationType to equal TService. This will happen when someone does the following:
         // container.Collections.Register<ILogger>(typeof(ILogger));
