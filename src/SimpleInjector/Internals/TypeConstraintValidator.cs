﻿#region Copyright Simple Injector Contributors
/* The Simple Injector is an easy-to-use Inversion of Control library for .NET
 * 
 * Copyright (c) 2013-2016 Simple Injector Contributors
 * 
 * Permission is hereby granted, free of charge, to any person obtaining a copy of this software and 
 * associated documentation files (the "Software"), to deal in the Software without restriction, including 
 * without limitation the rights to use, copy, modify, merge, publish, distribute, sublicense, and/or sell 
 * copies of the Software, and to permit persons to whom the Software is furnished to do so, subject to the 
 * following conditions:
 * 
 * The above copyright notice and this permission notice shall be included in all copies or substantial 
 * portions of the Software.
 * 
 * THE SOFTWARE IS PROVIDED "AS IS", WITHOUT WARRANTY OF ANY KIND, EXPRESS OR IMPLIED, INCLUDING BUT NOT 
 * LIMITED TO THE WARRANTIES OF MERCHANTABILITY, FITNESS FOR A PARTICULAR PURPOSE AND NONINFRINGEMENT. IN NO 
 * EVENT SHALL THE AUTHORS OR COPYRIGHT HOLDERS BE LIABLE FOR ANY CLAIM, DAMAGES OR OTHER LIABILITY, WHETHER 
 * IN AN ACTION OF CONTRACT, TORT OR OTHERWISE, ARISING FROM, OUT OF OR IN CONNECTION WITH THE SOFTWARE OR THE 
 * USE OR OTHER DEALINGS IN THE SOFTWARE.
*/
#endregion

namespace SimpleInjector.Internals
{
    using System;
    using System.Linq;
    using System.Reflection;

    /// <summary>
    /// Allows validating an ArgumentMapping.
    /// </summary>
    internal sealed class TypeConstraintValidator
    {
        internal ArgumentMapping Mapping { get; set; }

        internal bool AreTypeConstraintsSatisfied() =>
            this.ParameterSatisfiesNotNullableValueTypeConstraint()
            && this.ParameterSatisfiesDefaultConstructorConstraint()
            && this.ParameterSatisfiesReferenceTypeConstraint()
            && this.ParameterSatisfiesGenericParameterConstraints();

        private bool ParameterSatisfiesDefaultConstructorConstraint()
        {
            if (!this.MappingArgumentHasConstraint(GenericParameterAttributes.DefaultConstructorConstraint))
            {
                return true;
            }

            if (this.Mapping.ConcreteType.IsGenericParameter)
            {
                // In case the concrete type itself is a generic parameter, it as well should have the "new()"
                // constraint. If not, it means that the "new()" constraint is added on the implementation.
                return this.MappingConcreteTypeHasConstraint(GenericParameterAttributes.DefaultConstructorConstraint);
            }

            if (this.Mapping.ConcreteType.IsValueType())
            {
                // Value types always have a default constructor.
                return true;
            }

            return HasDefaultConstructor(this.Mapping.ConcreteType);
        }

        private static bool HasDefaultConstructor(Type t) => t.GetConstructor(Helpers.Array<Type>.Empty) != null;

        private bool ParameterSatisfiesReferenceTypeConstraint()
        {
            if (!this.MappingArgumentHasConstraint(GenericParameterAttributes.ReferenceTypeConstraint))
            {
                return true;
            }

            return !this.Mapping.ConcreteType.IsValueType();
        }

        private bool ParameterSatisfiesNotNullableValueTypeConstraint()
        {
            if (!this.MappingArgumentHasConstraint(GenericParameterAttributes.NotNullableValueTypeConstraint))
            {
                return true;
            }

            if (!this.Mapping.ConcreteType.IsValueType())
            {
                return false;
            }

<<<<<<< HEAD
            bool isNullable = typeof(Nullable<>).IsGenericTypeDefinitionOf(this.Mapping.ConcreteType);
=======
            bool isNullable =
                this.Mapping.ConcreteType.IsGenericType()
                && this.Mapping.ConcreteType.GetGenericTypeDefinition() == typeof(Nullable<>);
>>>>>>> a92d18ea

            return !isNullable;
        }

        private bool ParameterSatisfiesGenericParameterConstraints()
        {
            if (!this.Mapping.Argument.IsGenericParameter())
            {
                return true;
            }

            var unsatisfiedConstraints =
                from constraint in this.Mapping.Argument.GetGenericParameterConstraints()
                where !this.MappingMightBeCompatibleWithTypeConstraint(constraint)
                select constraint;

            return !unsatisfiedConstraints.Any();
        }

        private bool MappingMightBeCompatibleWithTypeConstraint(Type constraint)
        {
            // We return true in PCL, because there's no System.Type.GUID in PCL and GUID is needed to compare
            // if the constraint matches one of the base type. Returning true does not change the functional 
            // behavior and correctness of the framework, but does lower the performance when resolving a
            // service for the first time. This can especially add up when calling Verify. In a benchmark of
            // a complex application that made heavily use of generic registrations with type constraints,
            // we've seen a call to Verify() take up to 6 times as long (from 8.5 seconds to 55 seconds), when 
            // we don't do these checks here (and simply return true). 
            // That's why we need to have these checks in the full version.
            if (constraint.IsAssignableFrom(this.Mapping.ConcreteType))
            {
                return true;
            }

            if (constraint.ContainsGenericParameters())
            {
                // The constraint is one of the other generic parameters, but this class checks a single
                // mapping, so we cannot check whether this constraint holds. We just return true and
                // have to check later on whether this constraint holds.
                return true;
            }

            var baseTypes = this.Mapping.ConcreteType.GetBaseTypesAndInterfaces();

            // This doesn't feel right, but have no idea how to reliably do this check without the GUID.
            return baseTypes.Any(type => type.GetGuid() == constraint.GetGuid());
        }

        private bool MappingArgumentHasConstraint(GenericParameterAttributes constraint) =>
            GenericParameterHasConstraint(this.Mapping.Argument, constraint);

        private bool MappingConcreteTypeHasConstraint(GenericParameterAttributes constraint) =>
            GenericParameterHasConstraint(this.Mapping.ConcreteType, constraint);

        private static bool GenericParameterHasConstraint(
            Type genericParameter, GenericParameterAttributes constraint)
        {
            if (!genericParameter.IsGenericParameter)
            {
                return false;
            }

            var constraints = genericParameter.GetGenericParameterAttributes();
            return (constraints & constraint) != GenericParameterAttributes.None;
        }
    }
}<|MERGE_RESOLUTION|>--- conflicted
+++ resolved
@@ -86,13 +86,7 @@
                 return false;
             }
 
-<<<<<<< HEAD
             bool isNullable = typeof(Nullable<>).IsGenericTypeDefinitionOf(this.Mapping.ConcreteType);
-=======
-            bool isNullable =
-                this.Mapping.ConcreteType.IsGenericType()
-                && this.Mapping.ConcreteType.GetGenericTypeDefinition() == typeof(Nullable<>);
->>>>>>> a92d18ea
 
             return !isNullable;
         }
