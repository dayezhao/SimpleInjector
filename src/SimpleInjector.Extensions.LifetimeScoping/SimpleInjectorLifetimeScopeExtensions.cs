--- conflicted
+++ resolved
@@ -64,8 +64,6 @@
             return container.GetLifetimeScopeManager().BeginLifetimeScope();
         }
 
-<<<<<<< HEAD
-=======
         /// <summary>
         /// Gets the <see cref="Scope"/> that is currently in scope or <b>null</b> when no
         /// <see cref="Scope"/> is currently in scope.
@@ -86,9 +84,9 @@
         /// <returns>A new <see cref="Scope"/> instance.</returns>
         /// <exception cref="ArgumentNullException">
         /// Thrown when the <paramref name="container"/> is a null reference.</exception>
-        [Obsolete("GetCurrentLifetimeScope has been deprecated and will be removed in a future release. " +
+        [Obsolete("GetCurrentLifetimeScope has been deprecated. " +
             "Please use Lifestyle.Scoped.GetCurrentScope(Container) instead.",
-            error: false)]
+            error: true)]
         [System.ComponentModel.EditorBrowsable(System.ComponentModel.EditorBrowsableState.Never)]
         public static Scope GetCurrentLifetimeScope(this Container container)
         {
@@ -97,7 +95,6 @@
             return container.GetLifetimeScopeManager().CurrentScope;
         }
 
->>>>>>> 68d62acd
         // This method will never return null.
         internal static LifetimeScopeManager GetLifetimeScopeManager(this Container container) => 
             container.GetOrSetItem(ManagerKey, (c, key) => new LifetimeScopeManager(c));
