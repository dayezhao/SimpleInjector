--- conflicted
+++ resolved
@@ -88,8 +88,6 @@
         {
         }
 
-<<<<<<< HEAD
-=======
         /// <summary>
         /// Allows registering an <paramref name="action"/> delegate that will be called when the current
         /// lifetime scope ends, but before the scope disposes any instances.
@@ -100,16 +98,15 @@
         /// (Nothing in VB).</exception>
         /// <exception cref="InvalidOperationException">Will be thrown when there is currently no active
         /// lifetime scope in the supplied <paramref name="container"/> instance.</exception>
-        [Obsolete("WhenCurrentScopeEnds has been deprecated and will be removed in a future release. " +
-            "Please use Lifestyle.Scoped.WhenScopeEnds(Container) instead.",
-            error: false)]
+        [Obsolete("WhenCurrentScopeEnds has been deprecated. " +
+            "Please use Lifestyle.Scoped.WhenScopeEnds(Container, Action) instead.",
+            error: true)]
         [System.ComponentModel.EditorBrowsable(System.ComponentModel.EditorBrowsableState.Never)]
         public static void WhenCurrentScopeEnds(Container container, Action action)
         {
             WithDisposal.WhenScopeEnds(container, action);
         }
 
->>>>>>> 68d62acd
         internal static LifetimeScopeLifestyle Get(bool dispose) => dispose ? WithDisposal : NoDisposal;
 
         /// <summary>
